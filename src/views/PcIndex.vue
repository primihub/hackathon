--- conflicted
+++ resolved
@@ -6,7 +6,6 @@
         <div class="button" @click="signup"></div>
       </div>
     </div>
-<<<<<<< HEAD
     <b-container>
     <section class="intro" id="intro">
       <div class="section-title">
@@ -72,7 +71,7 @@
         <dl>
           <dt>6.奖项设置</dt>
           <dd>
-            择优评出一等奖两组*3万，二等奖4组*2万，三等奖六组*1万，优胜奖-礼品证书。
+            择优评出一等奖 2 组*3万，二等奖 4 组*2万，三等奖 6 组*1万，优胜奖-礼品证书。
           </dd>
         </dl>
       </div>
@@ -113,113 +112,6 @@
     </b-container>
     <b-container>
       <section id="experts">
-=======
-    <div class="container">
-      <section class="intro" id="intro">
-        <div class="section-title">
-          <span class="title">活动背景</span>
-          <span class="background">Background</span>
-        </div>
-        <div class="intro-desc">
-          <p class="summary text-left">我国相继颁布施行的《网络安全法》、《数据安全法》、《个人信息保护法》，三部法律
-          共同组成数据保护领域的“三驾马车”，构筑了一张新时代的数据安全防护网。同期，国务院办公厅在《要素市场化配置综合改革试点总体方案》里提出建立健全数据流通交易规则，探索<strong class="active-color">“原始数据不出域、数据可用不可见”</strong>的交易范式。隐私计算作为数据产业的核心基础设施，其全球市场规模有望突破数万亿。</p>
-          <p class="summary text-left"><strong class="active-color">OpenMPC联合CSDN在2022年程序员节开展隐私计算 Hackathon。</strong>本大赛旨在通过竞赛方式，促进隐私计算技术应用与创新，促进更多的数据拥有方和数据使用方通过隐私计算发挥数据价值，促进数字产业与隐私计算结合应用，为打造数据要素流通高效协同的关键基础设施贡献科创力量，促进数据要素化创新应用、技术实践、培育优秀人才。</p>
-        </div>
-      </section>
-      <section id="system">
-        <div class="section-title">
-          <span class="title">活动赛制</span>
-          <span class="background">Format</span>
-        </div>
-        <div class="system-intro text-left">
-          <dl>
-            <dt>1.赛事启动</dt>
-            <dd>
-              <p>第一届隐私计算 Hackathon 在1024程序员节启动。</p>
-            </dd>
-          </dl>
-          <dl>
-            <dt>2.参赛对象</dt>
-            <dd>
-              <ul>
-                <li>大赛面向社会各界开放，不限年龄、国籍，高校、科研院所、企业从业人员均可报名参赛。</li>
-                <li>报名条件：参赛人员以个人或者团队形式报名参赛，一名参赛人员在一个赛道中仅允许出现1次，但可以参加多个赛道。可以组团参加，每支参赛团队人数不超过5人。</li>
-              </ul>
-            </dd>
-          </dl>
-          <dl>
-            <dt>3.赛制说明</dt>
-            <dd>
-              <p class="summary text-left">
-              <a class="nocolor" href="https://github.com/primihub/primihub" target="_blank">PrimiHub</a> 是基于安全多方计算、联邦学习、同态加密、可信计算等的隐私计算技术，结合区块链等研发的开源隐私计算应用平台。
-                <a class="nocolor" href="https://github.com/primihub/primihub" target="_blank">PrimiHub</a> 秉承保护数据在应用过程中的隐私安全，实现“数据可用不可见”。 产品平台涵盖了匿踪查询、隐私求交、联合建模、联合统计、算法容器管理、数据资源管理、数据确权与定价、异构平台互联互通等主要应用服务功能。
-              </p>
-              <p class="summary text-left">
-              本次比赛，邀请所有参赛团队基于 <a class="nocolor" href="https://github.com/primihub/primihub" target="_blank">PrimiHub</a> 技术及其服务进行开发，期待通过本场大赛，为隐私计算技术的推进和应用的发展提供新思路。
-              </p>
-            </dd>
-          </dl>
-          <dl>
-            <dt>4.赛事日程</dt>
-            <dd class="group-con text-center">
-              <img src="../assets/images/process.png" alt="">
-            </dd>
-          </dl>
-          <dl>
-            <dt>5.评比规则</dt>
-            <dd>
-              <p class="summary text-left">
-              本次比赛分为初赛、复赛，初赛阶段只需要提交方案设计即可，具体形式不作限制，例如：文档、PPT、示例代码等待。通过专家评委的审核后，可以得到主办方提供的周边大礼包，并获得参加复赛的资格。
-              </p>
-              <p class="summary text-left">
-                凡进入复赛的团队（个人），需要在指定时间内完成代码的编写、测试，确保功能完整、可用。参赛选手在线上提交，主办方组织专家评审，择优评出一二三等奖若干名。
-              </p>
-            </dd>
-          </dl>
-          <dl>
-            <dt>6.奖项设置</dt>
-            <dd>
-              择优评出一等奖 2 组*3万，二等奖 4 组*2万，三等奖 6 组*1万，优胜奖-礼品证书。
-            </dd>
-          </dl>
-        </div>
-      </section>
-      <section id="rules">
-        <div class="section-title">
-          <span class="title">参赛规则</span>
-          <span class="background">Rules</span>
-        </div>
-        <div class="system-intro text-left">
-          <dl>
-            <dt>1.参赛材料</dt>
-            <dd>
-              <p>提交源码+路演PPT+5分钟以内演示视频。</p>
-            </dd>
-          </dl>
-          <dl>
-            <dt>2.提交方式</dt>
-            <dd>
-              参赛团队按报名审核提交材料清单，按要求准备材料后压缩成 zip 文档进行提交，提交网址为：（陆续开放）
-            </dd>
-          </dl>
-          <dl>
-            <dt>3.参赛回避</dt>
-            <dd>
-              <ul>
-                <li>参赛者禁止在指定考核技术能力的范围外，利用规则漏洞或技术漏洞等不良途径提高成绩排名，禁止在比赛中交换答案或有其他违规行为，一经发现将取消比赛成绩并严肃处理。</li>
-                <li>
-                  报名回避条件：
-                  <p>直接参与大赛策划、组织、技术服务提供、评审的工作人员、专家及其直系亲属不得作为参赛人员报名参加大赛。</p>
-                  <p>失信企业以及含有征信不良的参赛人员的团队不得报名参加大赛。</p>
-                </li>
-              </ul>
-            </dd>
-          </dl>
-        </div>
-      </section>
-
-       <section id="experts">
->>>>>>> 177ab290
         <div class="section-title">
           <span class="title">评审专家</span>
           <span class="background">Evaluation Experts</span>
