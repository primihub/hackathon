<template>
  <div class="main">
    <NavBar />
    <div class="banner">
      <div class="container">
        <div class="button" @click="showTips"></div>
      </div>
    </div>
    <div class="container">
      <section class="intro" id="intro">
        <div class="section-title">
          <span class="title">活动背景</span>
          <span class="background">Background</span>
        </div>
        <div class="intro-desc">
          <p class="summary text-left">我国相继颁布施行的《网络安全法》、《数据安全法》、《个人信息保护法》，三部法律
          共同组成数据保护领域的“三驾马车”，构筑了一张新时代的数据安全防护网。同期，国务院办公厅在《要素市场化配置综合改革试点总体方案》里提出建立健全数据流通交易规则，探索<strong class="active-color">“原始数据不出域、数据可用不可见”</strong>的交易范式。隐私计算作为数据产业的核心基础设施，其全球市场规模有望突破数万亿。</p>
          <p class="summary text-left"><strong class="active-color">OpenMPC联合CSDN在2022年程序员节开展隐私计算创新应用大赛。</strong>本大赛旨在通过竞赛方式，促进隐私计算技术应用与创新，促进更多的数据拥有方和数据使用方通过隐私计算发挥数据价值，促进数字产业与隐私计算结合应用，为打造数据要素流通高效协同的关键基础设施贡献科创力量，促进数据要素化创新应用、技术实践、培育优秀人才。</p>
        </div>
      </section>
      <section id="system">
        <div class="section-title">
          <span class="title">活动赛制</span>
          <span class="background">Format</span>
        </div>
        <div class="system-intro text-left">
          <dl>
            <dt>1.赛事启动</dt>
            <dd>
              <p>第一届隐私计算创新应用大赛在1024程序员节启动。</p>
            </dd>
          </dl>
          <dl>
            <dt>2.参赛对象</dt>
            <dd>
              <ul>
                <li>大赛面向社会各界开放，不限年龄、国籍，高校、科研院所、企业从业人员均可报名参赛。</li>
                <li>报名条件：参赛人员以个人或者团队形式报名参赛，一名参赛人员在一个赛道中仅允许出现1次，但可以参加多个赛道。可以组团参加，每支参赛团队人数不超过5人。</li>
              </ul>
            </dd>
          </dl>
          <dl>
            <dt>3.大赛定位</dt>
            <dd>
              <p class="summary text-left">
              <a class="nocolor" href="https://github.com/primihub/primihub" target="_blank">PrimiHub</a> 是基于安全多方计算、联邦学习、同态加密、可信计算等的隐私计算技术，结合区块链等研发的开源隐私计算应用平台。
                <a class="nocolor" href="https://github.com/primihub/primihub" target="_blank">PrimiHub</a> 秉承保护数据在应用过程中的隐私安全，实现“数据可用不可见”。 产品平台涵盖了匿踪查询、隐私求交、联合建模、联合统计、算法容器管理、数据资源管理、数据确权与定价、异构平台互联互通等主要应用服务功能。
              </p>
              <p class="summary text-left">
              本次比赛，邀请所有参赛团队基于 <a class="nocolor" href="https://github.com/primihub/primihub" target="_blank">PrimiHub</a> 技术及其服务进行开发，期待通过本场大赛，为隐私计算技术的推进和应用的发展提供新思路。
              </p>
            </dd>
          </dl>
          <dl>
            <dt>4.赛事日程</dt>
            <dd class="group-con text-center">
              <img src="../assets/images/process.png" alt="">
            </dd>
          </dl>
          <dl>
            <dt>5.评比规则</dt>
            <dd>
              <p class="summary text-left">
              本次比赛分为初赛、复赛，初赛阶段只需要提交方案设计即可，具体形式不作限制，例如：文档、PPT、示例代码等待。通过专家评委的审核后，可以得到主办方提供的周边大礼包，并获得参加复赛的资格。
              </p>
              <p class="summary text-left">
                凡进入复赛的团队（个人），需要在指定时间内完成代码的编写、测试，确保功能完整、可用。参赛选手在线上提交，主办方组织专家评审，择优评出一二三等奖若干名。
              </p>
            </dd>
          </dl>
          <dl>
            <dt>6.奖项设置</dt>
            <dd>
              择优评出一等奖两组*3万，二等奖4组*2万，三等奖六组*1万，优胜奖-礼品证书。
            </dd>
          </dl>
        </div>
      </section>
      <section id="rules">
        <div class="section-title">
          <span class="title">参赛规则</span>
          <span class="background">Rules</span>
        </div>
        <div class="system-intro text-left">
          <dl>
            <dt>1.参赛材料</dt>
            <dd>
              <p>提交源码+路演PPT+5分钟以内演示视频。</p>
            </dd>
          </dl>
          <dl>
            <dt>2.提交方式</dt>
            <dd>
              参赛团队按报名审核提交材料清单，按要求准备材料后压缩成 zip 文档进行提交，提交网址为：（陆续开放）
            </dd>
          </dl>
          <dl>
            <dt>3.参赛回避</dt>
            <dd>
              <ul>
                <li>参赛者禁止在指定考核技术能力的范围外，利用规则漏洞或技术漏洞等不良途径提高成绩排名，禁止在比赛中交换答案或有其他违规行为，一经发现将取消比赛成绩并严肃处理。</li>
                <li>
                  报名回避条件：
                  <p>直接参与大赛策划、组织、技术服务提供、评审的工作人员、专家及其直系亲属不得作为参赛人员报名参加大赛。</p>
                  <p>失信企业以及含有征信不良的参赛人员的团队不得报名参加大赛。</p>
                </li>
              </ul>
            </dd>
          </dl>
        </div>
      </section>

      <section id="support">
        <div class="section-title">
          <span class="title">参与/支持</span>
          <span class="background">Participation/Support</span>
        </div>
        <b-row class="support-con text-left justify-content-between">
          <b-col cols="11" sm="6" md="6">
            <dl>
              <dt>企业参与方式</dt>
              <dd>
                <ul>
                  <li>算力参与</li>
                  <li>费用资助（大赛奖金和定制化纪念品）</li>
                  <li>大赛数据集提供</li>
                  <li>专家（智力）资源（培训和最终评审）</li>
                  <li>隐私计算开源平台</li>
                </ul>
              </dd>
          </dl>
          </b-col>
          <b-col cols="11" sm="6" >
            <dl>
              <dt>企业所得</dt>
              <dd>
                <ul>
                  <li>商机对接</li>
                  <li>开源项目促活：引导练习实践贡献开发者加入到开源官方社区</li>
                  <li>人才信息：报名该企业所冠名赛道的参赛者基本资料</li>
                </ul>
              </dd>
            </dl>
          </b-col>
          <b-col cols="11" sm="6">
            <dl>
              <dt>高校支持</dt>
              <dd>
                <ul>
                  <li>支持建设高校开源学习社团</li>
                  <li>支持实习、论文等场景</li>
                </ul>
              </dd>
            </dl>
          </b-col>
          <b-col cols="11" sm="6">
            <dl>
              <dt>政府/机构支持</dt>
              <dd>
                <ul>
                  <li>大赛创新应用成果转化</li>
                  <li>支持开源实践平台建设</li>
                  <li>支持配套开源人才政策扶持</li>
                  <li>支持竞赛项目资金补贴</li>
                </ul>
              </dd>
            </dl>
          </b-col>
        </b-row>
      </section>
       <section id="experts">
        <div class="section-title">
          <span class="title">评审专家</span>
          <span class="background">Evaluation Experts</span>
        </div>
        <div class="experts-container">
         <div cols="5" sm="3" class="experts" v-for="(item,index) in experts" :key="index">
            <div class="experts-avatar" @mousemove="handleHover(index)" @mouseout="handleLeave">
              <img :src="item.img" :alt="item.name">
            </div>
            <div class="experts-info text-left" :class="{'show': index === hoverIndex}">
              <p class="experts-name">{{item.name}}</p>
              <p v-html="item.desHtml"></p>
            </div>
          </div>
        </div>
        <p>重量级评委待揭晓<br>……</p>
      </section>
      <section id="contact" class="box text-left">
        <h3>联系我们</h3>
        <b-row class="mb-5 align-item-center">
          <b-col cols="6" sm="6"  class="qrcode">
            <p>合作联系人：郑超 <br>
              电话：15968846980 <br>
              邮箱：zhengchao@openmpc.com
            </p>
            <img src="../assets/images/zhengchao.png" alt="郑超">
          </b-col>
          <b-col cols="6" sm="6" class="qrcode" >
            <p>合作联系人：熊婷<br>
              电话：15057101054<br>
              邮箱：xiongting@openmpc.com
            </p>
            <img src="../assets/images/xiongting.png" alt="熊婷">
          </b-col>
        </b-row>
        
      </section>
      <div class="box text-left">
        <h3>权责说明</h3> 
        <p>主办方和承办方保留对比赛规则进行调整修改的权利，并对赛事相关事宜拥有最终解释权；<br>
        主办方和承办方保留调整赛事时间安排的权利，主办方和承办方有权在特殊条件下暂停或终止比赛；<br>
        主办方和承办方保留调整比赛各阶段入选团队数量的权利，以及调整奖项设置的权利；<br>
        对影响比赛组织及比赛公平性的参赛团队，主办方和承办方保留收回或拒绝授予其奖项的权利；<br>
        若因故出现数据更新、评审代码更新、作弊检查等原因主办方和承办方有权对参赛结果进行重新测评并更新排行榜。
        </p>
      </div>
      <hr>
<<<<<<< HEAD
=======
      <div class="box text-left">
        <h3>合作伙伴</h3>
        <p>
          <!-- 指导单位：<a href="http://nscc.hnu.edu.cn/">长沙超算中心、</a>
          <a href="http://xjxq.hunan.gov.cn/">湘江新区管委会、</a>
          <a href="https://www.buaa.edu.cn/">北京航空航天大学</a><br> -->
        主办单位：<a href="https://www.csdn.net/">CSDN&</a><a href="https://www.openmpc.com/article/374">OpenMPC</a><br>
        合作社区：<a href="http://www.datawhale.club/">Datawhale开源社区、</a><a href="https://www.primihub.com">北京原语科技有限公司</a><br>
        </p>
      </div>
>>>>>>> 48590a58
    </div>
    <section class="partners2">
      <div class="section-title">
          <span class="title">合作伙伴</span>
          <span class="background">Partners</span>
        </div>
      <div class="partners-item">
        <h3>主办单位</h3>
        <div class="img-container">
          <img src="../assets/images/partner-logo-14.png" alt="CSDN">
          <img src="../assets/images/openmpc-logo.png" alt="openmpc logo">
        </div>
      </div>
      <div class="partners-item">
        <h3>支持单位</h3>
        <div class="img-container">
          <img src="../assets/images/placeholder.png" alt="Datawhale开源社区">
          <img src="../assets/images/logo.9479fd7d.png" alt="北京原语科技有限公司">
        </div>
      </div>
    </section>
    <div class="text-center footer">
      <p>OpenMPC 版权所有 <a href="https://beian.miit.gov.cn/#/Integrated/index">冀ICP备16008495号-2</a></p>
    </div>
  <ToolTip text="报名即将开始" v-if="showTip" :visible="showTip"/>
  </div>
</template>

<script>
import NavBar from '@/components/NavBar.vue';
import ToolTip from '@/components/ToolTip.vue';

export default {
  name: 'PcIndex',
  components:{
    NavBar,
    ToolTip
  },
  data() {
    return {
      showTip: false,
      hoverIndex: -1,
      experts:[
        {
          name: '范晶晶',
          img: require('../assets/images/fanjingjing2.png'),
          desHtml: '科鲸CEO<br>开源组织Datawhale发起人<br>开源社成员'
        },
        {
          name: '强锋',
          img: require('../assets/images/qiangfeng2.png'),
          desHtml: '微言科技CTO<br>曾任中国工商银行大数据与人工智能实验室资深数据科学家和联邦学习团队负责人'
        }
      ]
    };
  },
  mounted(){
  },
  methods:{
    showTips(){
      this.showTip = true
      setTimeout(() => {
        this.showTip = false
      }, 2000);
    },
    handleHover(index){
      this.hoverIndex = index
      console.log(index);
    },
    handleLeave(){
      this.hoverIndex = ''
    }
  }
}
</script><|MERGE_RESOLUTION|>--- conflicted
+++ resolved
@@ -216,19 +216,6 @@
         </p>
       </div>
       <hr>
-<<<<<<< HEAD
-=======
-      <div class="box text-left">
-        <h3>合作伙伴</h3>
-        <p>
-          <!-- 指导单位：<a href="http://nscc.hnu.edu.cn/">长沙超算中心、</a>
-          <a href="http://xjxq.hunan.gov.cn/">湘江新区管委会、</a>
-          <a href="https://www.buaa.edu.cn/">北京航空航天大学</a><br> -->
-        主办单位：<a href="https://www.csdn.net/">CSDN&</a><a href="https://www.openmpc.com/article/374">OpenMPC</a><br>
-        合作社区：<a href="http://www.datawhale.club/">Datawhale开源社区、</a><a href="https://www.primihub.com">北京原语科技有限公司</a><br>
-        </p>
-      </div>
->>>>>>> 48590a58
     </div>
     <section class="partners2">
       <div class="section-title">
